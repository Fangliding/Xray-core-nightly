package outbound

import (
	"context"
<<<<<<< HEAD
	"strings"
=======
	"errors"
	"io"
	"os"
>>>>>>> cc67e83a

	"github.com/xtls/xray-core/app/proxyman"
	"github.com/xtls/xray-core/common"
	"github.com/xtls/xray-core/common/mux"
	"github.com/xtls/xray-core/common/net"
	"github.com/xtls/xray-core/common/net/cnc"
	"github.com/xtls/xray-core/common/session"
	"github.com/xtls/xray-core/core"
	"github.com/xtls/xray-core/features/outbound"
	"github.com/xtls/xray-core/features/policy"
	"github.com/xtls/xray-core/features/stats"
	"github.com/xtls/xray-core/proxy"
	"github.com/xtls/xray-core/transport"
	"github.com/xtls/xray-core/transport/internet"
	"github.com/xtls/xray-core/transport/internet/stat"
	"github.com/xtls/xray-core/transport/internet/tls"
	"github.com/xtls/xray-core/transport/pipe"
)

func getStatCounter(v *core.Instance, tag string) (stats.Counter, stats.Counter) {
	var uplinkCounter stats.Counter
	var downlinkCounter stats.Counter

	policy := v.GetFeature(policy.ManagerType()).(policy.Manager)
	if len(tag) > 0 && policy.ForSystem().Stats.OutboundUplink {
		statsManager := v.GetFeature(stats.ManagerType()).(stats.Manager)
		name := "outbound>>>" + tag + ">>>traffic>>>uplink"
		c, _ := stats.GetOrRegisterCounter(statsManager, name)
		if c != nil {
			uplinkCounter = c
		}
	}
	if len(tag) > 0 && policy.ForSystem().Stats.OutboundDownlink {
		statsManager := v.GetFeature(stats.ManagerType()).(stats.Manager)
		name := "outbound>>>" + tag + ">>>traffic>>>downlink"
		c, _ := stats.GetOrRegisterCounter(statsManager, name)
		if c != nil {
			downlinkCounter = c
		}
	}

	return uplinkCounter, downlinkCounter
}

// Handler is an implements of outbound.Handler.
type Handler struct {
	tag             string
	senderSettings  *proxyman.SenderConfig
	streamSettings  *internet.MemoryStreamConfig
	proxy           proxy.Outbound
	outboundManager outbound.Manager
	mux             *mux.ClientManager
	uplinkCounter   stats.Counter
	downlinkCounter stats.Counter
}

// NewHandler creates a new Handler based on the given configuration.
func NewHandler(ctx context.Context, config *core.OutboundHandlerConfig) (outbound.Handler, error) {
	v := core.MustFromContext(ctx)
	uplinkCounter, downlinkCounter := getStatCounter(v, config.Tag)
	h := &Handler{
		tag:             config.Tag,
		outboundManager: v.GetFeature(outbound.ManagerType()).(outbound.Manager),
		uplinkCounter:   uplinkCounter,
		downlinkCounter: downlinkCounter,
	}

	if config.SenderSettings != nil {
		senderSettings, err := config.SenderSettings.GetInstance()
		if err != nil {
			return nil, err
		}
		switch s := senderSettings.(type) {
		case *proxyman.SenderConfig:
			h.senderSettings = s
			mss, err := internet.ToMemoryStreamConfig(s.StreamSettings)
			if err != nil {
				return nil, newError("failed to parse stream settings").Base(err).AtWarning()
			}
			h.streamSettings = mss
		default:
			return nil, newError("settings is not SenderConfig")
		}
	}

	proxyConfig, err := config.ProxySettings.GetInstance()
	if err != nil {
		return nil, err
	}

	rawProxyHandler, err := common.CreateObject(ctx, proxyConfig)
	if err != nil {
		return nil, err
	}

	proxyHandler, ok := rawProxyHandler.(proxy.Outbound)
	if !ok {
		return nil, newError("not an outbound handler")
	}

	if h.senderSettings != nil && h.senderSettings.MultiplexSettings != nil {
		config := h.senderSettings.MultiplexSettings
		if config.Concurrency < 1 || config.Concurrency > 1024 {
			return nil, newError("invalid mux concurrency: ", config.Concurrency).AtWarning()
		}
		h.mux = &mux.ClientManager{
			Enabled: h.senderSettings.MultiplexSettings.Enabled,
			Picker: &mux.IncrementalWorkerPicker{
				Factory: &mux.DialingWorkerFactory{
					Proxy:  proxyHandler,
					Dialer: h,
					Strategy: mux.ClientStrategy{
						MaxConcurrency: config.Concurrency,
						MaxConnection:  128,
					},
				},
			},
		}
	}

	h.proxy = proxyHandler
	return h, nil
}

// Tag implements outbound.Handler.
func (h *Handler) Tag() string {
	return h.tag
}

// Dispatch implements proxy.Outbound.Dispatch.
func (h *Handler) Dispatch(ctx context.Context, link *transport.Link) {
	if h.mux != nil && (h.mux.Enabled || session.MuxPreferedFromContext(ctx)) {
		if err := h.mux.Dispatch(ctx, link); err != nil {
			err := newError("failed to process mux outbound traffic").Base(err)
			session.SubmitOutboundErrorToOriginator(ctx, err)
			if !strings.HasSuffix(err.Error(), ": connection ends > context canceled") {
				err.WriteToLog(session.ExportIDToError(ctx))
			}
			common.Interrupt(link.Writer)
		}
	} else {
		err := h.proxy.Process(ctx, link, h)
		if err != nil {
			if errors.Is(err, io.EOF) || errors.Is(err, io.ErrClosedPipe) || errors.Is(err, context.Canceled) {
				err = nil
			}
		}
		if err != nil {
			// Ensure outbound ray is properly closed.
			err := newError("failed to process outbound traffic").Base(err)
			session.SubmitOutboundErrorToOriginator(ctx, err)
			if !strings.HasSuffix(err.Error(), ": connection ends > context canceled") {
				err.WriteToLog(session.ExportIDToError(ctx))
			}
			common.Interrupt(link.Writer)
		} else {
			common.Must(common.Close(link.Writer))
		}
		common.Interrupt(link.Reader)
	}
}

// Address implements internet.Dialer.
func (h *Handler) Address() net.Address {
	if h.senderSettings == nil || h.senderSettings.Via == nil {
		return nil
	}
	return h.senderSettings.Via.AsAddress()
}

// Dial implements internet.Dialer.
func (h *Handler) Dial(ctx context.Context, dest net.Destination) (stat.Connection, error) {
	if h.senderSettings != nil {
		if h.senderSettings.ProxySettings.HasTag() {
			tag := h.senderSettings.ProxySettings.Tag
			handler := h.outboundManager.GetHandler(tag)
			if handler != nil {
				newError("proxying to ", tag, " for dest ", dest).AtDebug().WriteToLog(session.ExportIDToError(ctx))
				ctx = session.ContextWithOutbound(ctx, &session.Outbound{
					Target: dest,
				})

				opts := pipe.OptionsFromContext(ctx)
				uplinkReader, uplinkWriter := pipe.New(opts...)
				downlinkReader, downlinkWriter := pipe.New(opts...)

				go handler.Dispatch(ctx, &transport.Link{Reader: uplinkReader, Writer: downlinkWriter})
				conn := cnc.NewConnection(cnc.ConnectionInputMulti(uplinkWriter), cnc.ConnectionOutputMulti(downlinkReader))

				if config := tls.ConfigFromStreamSettings(h.streamSettings); config != nil {
					tlsConfig := config.GetTLSConfig(tls.WithDestination(dest))
					conn = tls.Client(conn, tlsConfig)
				}

				return h.getStatCouterConnection(conn), nil
			}

			newError("failed to get outbound handler with tag: ", tag).AtWarning().WriteToLog(session.ExportIDToError(ctx))
		}

		if h.senderSettings.Via != nil {
			if h.senderSettings.Via.AsAddress().String() != "255.255.255.255" {
				outbound := session.OutboundFromContext(ctx)
				if outbound == nil {
					outbound = new(session.Outbound)
					ctx = session.ContextWithOutbound(ctx, outbound)
				}
				outbound.Gateway = h.senderSettings.Via.AsAddress()
			} else {
				if inbound := session.InboundFromContext(ctx); inbound.Conn != nil {
					useIncoming := false
					localAddr := inbound.Conn.LocalAddr()
					var localIP string
					switch addr := localAddr.(type) {
					case *net.UDPAddr:
						localIP = addr.IP.String()
					case *net.TCPAddr:
						localIP = addr.IP.String()
					}
					if net.ParseAddress(localIP).Family().IsIP() {
						if net.ParseAddress(localIP).IP().IsLoopback() {
							if dest.Address.Family().IsIP() && dest.Address.IP().IsLoopback() {
								useIncoming = true
							}
						} else if dest.Address.Family().IsIP() {
							if dest.Address.Family().IsIPv4() == net.ParseAddress(localIP).Family().IsIPv4() {
								useIncoming = true
							}
						} else {
							useIncoming = true
						}
					}
					if useIncoming {
						outbound := session.OutboundFromContext(ctx)
						if outbound == nil {
							outbound = new(session.Outbound)
							ctx = session.ContextWithOutbound(ctx, outbound)
						}
						newError("egressing through incoming IP ", localIP, " for destination ", dest.String()).
							AtDebug().WriteToLog(session.ExportIDToError(ctx))
						outbound.Gateway = net.ParseAddress(localIP)
					}
				}
			}
		}
	}

	if conn, err := h.getUoTConnection(ctx, dest); err != os.ErrInvalid {
		return conn, err
	}

	conn, err := internet.Dial(ctx, dest, h.streamSettings)
	return h.getStatCouterConnection(conn), err
}

func (h *Handler) getStatCouterConnection(conn stat.Connection) stat.Connection {
	if h.uplinkCounter != nil || h.downlinkCounter != nil {
		return &stat.CounterConnection{
			Connection:   conn,
			ReadCounter:  h.downlinkCounter,
			WriteCounter: h.uplinkCounter,
		}
	}
	return conn
}

// GetOutbound implements proxy.GetOutbound.
func (h *Handler) GetOutbound() proxy.Outbound {
	return h.proxy
}

// Start implements common.Runnable.
func (h *Handler) Start() error {
	return nil
}

// Close implements common.Closable.
func (h *Handler) Close() error {
	common.Close(h.mux)
	return nil
}<|MERGE_RESOLUTION|>--- conflicted
+++ resolved
@@ -2,13 +2,10 @@
 
 import (
 	"context"
-<<<<<<< HEAD
 	"strings"
-=======
 	"errors"
 	"io"
 	"os"
->>>>>>> cc67e83a
 
 	"github.com/xtls/xray-core/app/proxyman"
 	"github.com/xtls/xray-core/common"
