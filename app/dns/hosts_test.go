--- conflicted
+++ resolved
@@ -22,10 +22,7 @@
 			},
 		},
 		{
-<<<<<<< HEAD
-			Type:   domain.MatchingType_Subdomain,
-=======
-			Type:   DomainMatchingType_Full,
+			Type:   domain.MatchingType_Full,
 			Domain: "proxy.example.com",
 			Ip: [][]byte{
 				{1, 2, 3, 4},
@@ -34,13 +31,12 @@
 			ProxiedDomain: "another-proxy.example.com",
 		},
 		{
-			Type:          DomainMatchingType_Full,
+			Type:          domain.MatchingType_Full,
 			Domain:        "proxy2.example.com",
 			ProxiedDomain: "proxy.example.com",
 		},
 		{
-			Type:   DomainMatchingType_Subdomain,
->>>>>>> 7cf30d51
+			Type:   domain.MatchingType_Subdomain,
 			Domain: "example.cn",
 			Ip: [][]byte{
 				{2, 2, 2, 2},
