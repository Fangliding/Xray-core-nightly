package router

import (
	"context"
<<<<<<< HEAD
	"sync/atomic"
=======
	sync "sync"
>>>>>>> 44bb8303

	"github.com/xtls/xray-core/common/dice"
	"github.com/xtls/xray-core/features/extension"
	"github.com/xtls/xray-core/features/outbound"
)

type BalancingStrategy interface {
	PickOutbound([]string) string
}

type RandomStrategy struct{}

func (s *RandomStrategy) PickOutbound(tags []string) string {
	n := len(tags)
	if n == 0 {
		panic("0 tags")
	}

	return tags[dice.Roll(n)]
}

type RoundRobinStrategy struct {
	mu         sync.Mutex
	tags       []string
	index      int
	roundRobin *RoundRobinStrategy
}

func NewRoundRobin(tags []string) *RoundRobinStrategy {
	return &RoundRobinStrategy{
		tags: tags,
	}
}
func (r *RoundRobinStrategy) NextTag() string {
	r.mu.Lock()
	defer r.mu.Unlock()

	tags := r.tags[r.index]
	r.index = (r.index + 1) % len(r.tags)
	return tags
}

func (s *RoundRobinStrategy) PickOutbound(tags []string) string {
	if len(tags) == 0 {
		panic("0 tags")
	}
	if s.roundRobin == nil {
		s.roundRobin = NewRoundRobin(tags)
	}
	tag := s.roundRobin.NextTag()

	return tag
}

type Balancer struct {
	selectors atomic.Pointer[[]string]
	strategy  BalancingStrategy
	ohm       outbound.Manager
}

func (b *Balancer) PickOutbound() (string, error) {
	hs, ok := b.ohm.(outbound.HandlerSelector)
	if !ok {
		return "", newError("outbound.Manager is not a HandlerSelector")
	}
	tags := hs.Select(*b.selectors.Load())
	if len(tags) == 0 {
		return "", newError("no available outbounds selected")
	}
	tag := b.strategy.PickOutbound(tags)
	if tag == "" {
		return "", newError("balancing strategy returns empty tag")
	}
	return tag, nil
}

func (b *Balancer) InjectContext(ctx context.Context) {
	if contextReceiver, ok := b.strategy.(extension.ContextReceiver); ok {
		contextReceiver.InjectContext(ctx)
	}
}<|MERGE_RESOLUTION|>--- conflicted
+++ resolved
@@ -2,11 +2,8 @@
 
 import (
 	"context"
-<<<<<<< HEAD
+	sync "sync"
 	"sync/atomic"
-=======
-	sync "sync"
->>>>>>> 44bb8303
 
 	"github.com/xtls/xray-core/common/dice"
 	"github.com/xtls/xray-core/features/extension"
