--- conflicted
+++ resolved
@@ -43,14 +43,6 @@
   bool disable_system_root = 6;
 
   // The minimum TLS version.
-<<<<<<< HEAD
-  string min_version = 8;
-
-  //The TLS cipher suites
-  string cipher_suites = 9;
-
-  // If true, server selects the client's most preferred ciphersuite
-=======
   string min_version = 7;
 
   // The maximum TLS version.
@@ -60,6 +52,5 @@
   string cipher_suites = 9;
 
   // Whether the server selects its most preferred ciphersuite.
->>>>>>> 38faac5f
   bool prefer_server_cipher_suites = 10;
 }