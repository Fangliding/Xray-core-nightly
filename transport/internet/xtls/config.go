--- conflicted
+++ resolved
@@ -1,7 +1,6 @@
 package xtls
 
 import (
-	"crypto/tls"
 	"crypto/x509"
 	"sync"
 	"time"
@@ -205,15 +204,6 @@
 
 	switch c.MinVersion {
 	case "1.0":
-<<<<<<< HEAD
-		config.MinVersion = tls.VersionTLS10
-	case "1.1":
-		config.MinVersion = tls.VersionTLS11
-	case "1.2":
-		config.MinVersion = tls.VersionTLS12
-	case "1.3":
-		config.MinVersion = tls.VersionTLS13
-=======
 		config.MinVersion = xtls.VersionTLS10
 	case "1.1":
 		config.MinVersion = xtls.VersionTLS11
@@ -221,7 +211,6 @@
 		config.MinVersion = xtls.VersionTLS12
 	case "1.3":
 		config.MinVersion = xtls.VersionTLS13
->>>>>>> ed0e9b12
 	}
 	return config
 }
