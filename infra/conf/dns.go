--- conflicted
+++ resolved
@@ -123,23 +123,14 @@
 
 // DNSConfig is a JSON serializable object for dns.Config.
 type DNSConfig struct {
-<<<<<<< HEAD
 	Servers         []*NameServerConfig `json:"servers"`
 	Hosts           map[string]*Address `json:"hosts"`
 	ClientIP        *Address            `json:"clientIp"`
 	Tag             string              `json:"tag"`
 	QueryStrategy   string              `json:"queryStrategy"`
+	CacheStrategy   string              `json:"cacheStrategy"`
 	DisableCache    bool                `json:"disableCache"`
 	DisableFallback bool                `json:"disableFallback"`
-=======
-	Servers       []*NameServerConfig `json:"servers"`
-	Hosts         map[string]*Address `json:"hosts"`
-	ClientIP      *Address            `json:"clientIp"`
-	Tag           string              `json:"tag"`
-	QueryStrategy string              `json:"queryStrategy"`
-	CacheStrategy string              `json:"cacheStrategy"`
-	DisableCache  bool                `json:"disableCache"`
->>>>>>> 70b63e21
 }
 
 func getHostMapping(addr *Address) *dns.Config_HostMapping {
@@ -157,18 +148,13 @@
 // Build implements Buildable
 func (c *DNSConfig) Build() (*dns.Config, error) {
 	config := &dns.Config{
-<<<<<<< HEAD
 		Tag:             c.Tag,
-		DisableCache:    c.DisableCache,
+		CacheStrategy:   dns.CacheStrategy_Cache_ALL,
 		DisableFallback: c.DisableFallback,
-=======
-		Tag:           c.Tag,
-		CacheStrategy: dns.CacheStrategy_Cache_ALL,
 	}
 
 	if c.DisableCache {
 		config.CacheStrategy = dns.CacheStrategy_Cache_DISABLE
->>>>>>> 70b63e21
 	}
 
 	if c.ClientIP != nil {
