package conf_test

import (
	"encoding/json"
	"testing"

<<<<<<< HEAD
=======
	"github.com/xtls/xray-core/common/serial"
>>>>>>> 9a953c07
	. "github.com/xtls/xray-core/infra/conf"
	"github.com/xtls/xray-core/transport/internet"
<<<<<<< HEAD
=======
	"github.com/xtls/xray-core/transport/internet/grpc"
	"github.com/xtls/xray-core/transport/internet/headers/http"
	"github.com/xtls/xray-core/transport/internet/headers/noop"
	"github.com/xtls/xray-core/transport/internet/kcp"
	"github.com/xtls/xray-core/transport/internet/tcp"
	"github.com/xtls/xray-core/transport/internet/websocket"
>>>>>>> 9a953c07
	"google.golang.org/protobuf/proto"
)

func TestSocketConfig(t *testing.T) {
	createParser := func() func(string) (proto.Message, error) {
		return func(s string) (proto.Message, error) {
			config := new(SocketConfig)
			if err := json.Unmarshal([]byte(s), config); err != nil {
				return nil, err
			}
			return config.Build()
		}
	}

	// test "tcpFastOpen": true, queue length 256 is expected. other parameters are tested here too
	expectedOutput := &internet.SocketConfig{
		Mark:           1,
		Tfo:            256,
		DomainStrategy: internet.DomainStrategy_USE_IP,
		DialerProxy:    "tag",
	}
	runMultiTestCase(t, []TestCase{
		{
			Input: `{
				"mark": 1,
				"tcpFastOpen": true,
				"domainStrategy": "UseIP",
				"dialerProxy": "tag"
			}`,
			Parser: createParser(),
			Output: expectedOutput,
		},
	})
	if expectedOutput.ParseTFOValue() != 256 {
		t.Fatalf("unexpected parsed TFO value, which should be 256")
	}

	// test "tcpFastOpen": false, disabled TFO is expected
	expectedOutput = &internet.SocketConfig{
		Mark: 0,
		Tfo:  -1,
	}
	runMultiTestCase(t, []TestCase{
		{
			Input: `{
				"tcpFastOpen": false
			}`,
			Parser: createParser(),
			Output: expectedOutput,
		},
	})
	if expectedOutput.ParseTFOValue() != 0 {
		t.Fatalf("unexpected parsed TFO value, which should be 0")
	}

	// test "tcpFastOpen": 65535, queue length 65535 is expected
	expectedOutput = &internet.SocketConfig{
		Mark: 0,
		Tfo:  65535,
	}
	runMultiTestCase(t, []TestCase{
		{
			Input: `{
				"tcpFastOpen": 65535
			}`,
			Parser: createParser(),
			Output: expectedOutput,
		},
	})
	if expectedOutput.ParseTFOValue() != 65535 {
		t.Fatalf("unexpected parsed TFO value, which should be 65535")
	}

	// test "tcpFastOpen": -65535, disable TFO is expected
	expectedOutput = &internet.SocketConfig{
		Mark: 0,
		Tfo:  -65535,
	}
	runMultiTestCase(t, []TestCase{
		{
			Input: `{
				"tcpFastOpen": -65535
			}`,
			Parser: createParser(),
			Output: expectedOutput,
		},
	})
	if expectedOutput.ParseTFOValue() != 0 {
		t.Fatalf("unexpected parsed TFO value, which should be 0")
	}

	// test "tcpFastOpen": 0, no operation is expected
	expectedOutput = &internet.SocketConfig{
		Mark: 0,
		Tfo:  0,
	}
	runMultiTestCase(t, []TestCase{
		{
			Input: `{
				"tcpFastOpen": 0
			}`,
			Parser: createParser(),
			Output: expectedOutput,
		},
	})
	if expectedOutput.ParseTFOValue() != -1 {
		t.Fatalf("unexpected parsed TFO value, which should be -1")
	}

	// test omit "tcpFastOpen", no operation is expected
	expectedOutput = &internet.SocketConfig{
		Mark: 0,
		Tfo:  0,
	}
	runMultiTestCase(t, []TestCase{
		{
			Input:  `{}`,
			Parser: createParser(),
			Output: expectedOutput,
		},
	})
	if expectedOutput.ParseTFOValue() != -1 {
		t.Fatalf("unexpected parsed TFO value, which should be -1")
	}

	// test "tcpFastOpen": null, no operation is expected
	expectedOutput = &internet.SocketConfig{
		Mark: 0,
		Tfo:  0,
	}
	runMultiTestCase(t, []TestCase{
		{
			Input: `{
				"tcpFastOpen": null
			}`,
			Parser: createParser(),
			Output: expectedOutput,
		},
	})
	if expectedOutput.ParseTFOValue() != -1 {
		t.Fatalf("unexpected parsed TFO value, which should be -1")
	}
<<<<<<< HEAD
=======
}

func TestTransportConfig(t *testing.T) {
	createParser := func() func(string) (proto.Message, error) {
		return func(s string) (proto.Message, error) {
			config := new(TransportConfig)
			if err := json.Unmarshal([]byte(s), config); err != nil {
				return nil, err
			}
			return config.Build()
		}
	}

	runMultiTestCase(t, []TestCase{
		{
			Input: `{
				"tcpSettings": {
					"header": {
						"type": "http",
						"request": {
							"version": "1.1",
							"method": "GET",
							"path": "/b",
							"headers": {
								"a": "b",
								"c": "d"
							}
						},
						"response": {
							"version": "1.0",
							"status": "404",
							"reason": "Not Found"
						}
					}
				},
				"kcpSettings": {
					"mtu": 1200,
					"header": {
						"type": "none"
					}
				},
				"wsSettings": {
					"path": "/t"
				},
				"grpcSettings": {
					"serviceName": "name",
					"multiMode": true
				}
			}`,
			Parser: createParser(),
			Output: &global.Config{
				TransportSettings: []*internet.TransportConfig{
					{
						ProtocolName: "tcp",
						Settings: serial.ToTypedMessage(&tcp.Config{
							HeaderSettings: serial.ToTypedMessage(&http.Config{
								Request: &http.RequestConfig{
									Version: &http.Version{Value: "1.1"},
									Method:  &http.Method{Value: "GET"},
									Uri:     []string{"/b"},
									Header: []*http.Header{
										{Name: "a", Value: []string{"b"}},
										{Name: "c", Value: []string{"d"}},
									},
								},
								Response: &http.ResponseConfig{
									Version: &http.Version{Value: "1.0"},
									Status:  &http.Status{Code: "404", Reason: "Not Found"},
									Header: []*http.Header{
										{
											Name:  "Content-Type",
											Value: []string{"application/octet-stream", "video/mpeg"},
										},
										{
											Name:  "Transfer-Encoding",
											Value: []string{"chunked"},
										},
										{
											Name:  "Connection",
											Value: []string{"keep-alive"},
										},
										{
											Name:  "Pragma",
											Value: []string{"no-cache"},
										},
										{
											Name:  "Cache-Control",
											Value: []string{"private", "no-cache"},
										},
									},
								},
							}),
						}),
					},
					{
						ProtocolName: "mkcp",
						Settings: serial.ToTypedMessage(&kcp.Config{
							Mtu:          &kcp.MTU{Value: 1200},
							HeaderConfig: serial.ToTypedMessage(&noop.Config{}),
						}),
					},
					{
						ProtocolName: "websocket",
						Settings: serial.ToTypedMessage(&websocket.Config{
							Path: "/t",
						}),
					},
					{
						ProtocolName: "grpc",
						Settings: serial.ToTypedMessage(&grpc.Config{
							ServiceName: "name",
							MultiMode:   true,
						}),
					},
				},
			},
		},
		{
			Input: `{
				"gunSettings": {
					"serviceName": "name"
				}
			}`,
			Parser: createParser(),
			Output: &global.Config{
				TransportSettings: []*internet.TransportConfig{
					{
						ProtocolName: "grpc",
						Settings: serial.ToTypedMessage(&grpc.Config{
							ServiceName: "name",
						}),
					},
				},
			},
		},
	})
>>>>>>> 9a953c07
}<|MERGE_RESOLUTION|>--- conflicted
+++ resolved
@@ -4,21 +4,8 @@
 	"encoding/json"
 	"testing"
 
-<<<<<<< HEAD
-=======
-	"github.com/xtls/xray-core/common/serial"
->>>>>>> 9a953c07
 	. "github.com/xtls/xray-core/infra/conf"
 	"github.com/xtls/xray-core/transport/internet"
-<<<<<<< HEAD
-=======
-	"github.com/xtls/xray-core/transport/internet/grpc"
-	"github.com/xtls/xray-core/transport/internet/headers/http"
-	"github.com/xtls/xray-core/transport/internet/headers/noop"
-	"github.com/xtls/xray-core/transport/internet/kcp"
-	"github.com/xtls/xray-core/transport/internet/tcp"
-	"github.com/xtls/xray-core/transport/internet/websocket"
->>>>>>> 9a953c07
 	"google.golang.org/protobuf/proto"
 )
 
@@ -161,143 +148,4 @@
 	if expectedOutput.ParseTFOValue() != -1 {
 		t.Fatalf("unexpected parsed TFO value, which should be -1")
 	}
-<<<<<<< HEAD
-=======
-}
-
-func TestTransportConfig(t *testing.T) {
-	createParser := func() func(string) (proto.Message, error) {
-		return func(s string) (proto.Message, error) {
-			config := new(TransportConfig)
-			if err := json.Unmarshal([]byte(s), config); err != nil {
-				return nil, err
-			}
-			return config.Build()
-		}
-	}
-
-	runMultiTestCase(t, []TestCase{
-		{
-			Input: `{
-				"tcpSettings": {
-					"header": {
-						"type": "http",
-						"request": {
-							"version": "1.1",
-							"method": "GET",
-							"path": "/b",
-							"headers": {
-								"a": "b",
-								"c": "d"
-							}
-						},
-						"response": {
-							"version": "1.0",
-							"status": "404",
-							"reason": "Not Found"
-						}
-					}
-				},
-				"kcpSettings": {
-					"mtu": 1200,
-					"header": {
-						"type": "none"
-					}
-				},
-				"wsSettings": {
-					"path": "/t"
-				},
-				"grpcSettings": {
-					"serviceName": "name",
-					"multiMode": true
-				}
-			}`,
-			Parser: createParser(),
-			Output: &global.Config{
-				TransportSettings: []*internet.TransportConfig{
-					{
-						ProtocolName: "tcp",
-						Settings: serial.ToTypedMessage(&tcp.Config{
-							HeaderSettings: serial.ToTypedMessage(&http.Config{
-								Request: &http.RequestConfig{
-									Version: &http.Version{Value: "1.1"},
-									Method:  &http.Method{Value: "GET"},
-									Uri:     []string{"/b"},
-									Header: []*http.Header{
-										{Name: "a", Value: []string{"b"}},
-										{Name: "c", Value: []string{"d"}},
-									},
-								},
-								Response: &http.ResponseConfig{
-									Version: &http.Version{Value: "1.0"},
-									Status:  &http.Status{Code: "404", Reason: "Not Found"},
-									Header: []*http.Header{
-										{
-											Name:  "Content-Type",
-											Value: []string{"application/octet-stream", "video/mpeg"},
-										},
-										{
-											Name:  "Transfer-Encoding",
-											Value: []string{"chunked"},
-										},
-										{
-											Name:  "Connection",
-											Value: []string{"keep-alive"},
-										},
-										{
-											Name:  "Pragma",
-											Value: []string{"no-cache"},
-										},
-										{
-											Name:  "Cache-Control",
-											Value: []string{"private", "no-cache"},
-										},
-									},
-								},
-							}),
-						}),
-					},
-					{
-						ProtocolName: "mkcp",
-						Settings: serial.ToTypedMessage(&kcp.Config{
-							Mtu:          &kcp.MTU{Value: 1200},
-							HeaderConfig: serial.ToTypedMessage(&noop.Config{}),
-						}),
-					},
-					{
-						ProtocolName: "websocket",
-						Settings: serial.ToTypedMessage(&websocket.Config{
-							Path: "/t",
-						}),
-					},
-					{
-						ProtocolName: "grpc",
-						Settings: serial.ToTypedMessage(&grpc.Config{
-							ServiceName: "name",
-							MultiMode:   true,
-						}),
-					},
-				},
-			},
-		},
-		{
-			Input: `{
-				"gunSettings": {
-					"serviceName": "name"
-				}
-			}`,
-			Parser: createParser(),
-			Output: &global.Config{
-				TransportSettings: []*internet.TransportConfig{
-					{
-						ProtocolName: "grpc",
-						Settings: serial.ToTypedMessage(&grpc.Config{
-							ServiceName: "name",
-						}),
-					},
-				},
-			},
-		},
-	})
->>>>>>> 9a953c07
 }