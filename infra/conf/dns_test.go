package conf_test

import (
	"encoding/json"
	"os"
	"path/filepath"
	"testing"

	"github.com/golang/protobuf/proto"
	"github.com/xtls/xray-core/app/dns"
	"github.com/xtls/xray-core/app/router"
	"github.com/xtls/xray-core/common"
	"github.com/xtls/xray-core/common/net"
	"github.com/xtls/xray-core/common/platform"
	"github.com/xtls/xray-core/common/platform/filesystem"
	. "github.com/xtls/xray-core/infra/conf"
)

func init() {
	wd, err := os.Getwd()
	common.Must(err)

	if _, err := os.Stat(platform.GetAssetLocation("geoip.dat")); err != nil && os.IsNotExist(err) {
		common.Must(filesystem.CopyFile(platform.GetAssetLocation("geoip.dat"), filepath.Join(wd, "..", "..", "resources", "geoip.dat")))
	}

	geositeFilePath := filepath.Join(wd, "geosite.dat")
	os.Setenv("xray.location.asset", wd)
	geositeFile, err := os.OpenFile(geositeFilePath, os.O_CREATE|os.O_WRONLY, 0600)
	common.Must(err)
	defer geositeFile.Close()

	list := &router.GeoSiteList{
		Entry: []*router.GeoSite{
			{
				CountryCode: "TEST",
				Domain: []*router.Domain{
					{Type: router.Domain_Full, Value: "example.com"},
				},
			},
		},
	}

	listBytes, err := proto.Marshal(list)
	common.Must(err)
	common.Must2(geositeFile.Write(listBytes))
}
func TestDNSConfigParsing(t *testing.T) {
	geositePath := platform.GetAssetLocation("geosite.dat")
	defer func() {
		os.Remove(geositePath)
		os.Unsetenv("xray.location.asset")
	}()

	parserCreator := func() func(string) (proto.Message, error) {
		return func(s string) (proto.Message, error) {
			config := new(DNSConfig)
			if err := json.Unmarshal([]byte(s), config); err != nil {
				return nil, err
			}
			return config.Build()
		}
	}

	runMultiTestCase(t, []TestCase{
		{
			Input: `{
				"servers": [{
					"address": "8.8.8.8",
					"clientIp": "10.0.0.1",
					"port": 5353,
					"skipFallback": true,
					"domains": ["domain:example.com"]
				}],
				"hosts": {
					"example.com": "127.0.0.1",
					"domain:example.com": "google.com",
					"geosite:test": "10.0.0.1",
					"keyword:google": "8.8.8.8",
					"regexp:.*\\.com": "8.8.4.4"
				},
				"clientIp": "10.0.0.1",
				"queryStrategy": "UseIPv4",
				"disableCache": true,
				"disableFallback": true
			}`,
			Parser: parserCreator(),
			Output: &dns.Config{
				NameServer: []*dns.NameServer{
					{
						Address: &net.Endpoint{
							Address: &net.IPOrDomain{
								Address: &net.IPOrDomain_Ip{
									Ip: []byte{8, 8, 8, 8},
								},
							},
							Network: net.Network_UDP,
							Port:    5353,
						},
						ClientIp:     []byte{10, 0, 0, 1},
						SkipFallback: true,
						PrioritizedDomain: []*dns.NameServer_PriorityDomain{
							{
								Type:   dns.DomainMatchingType_Subdomain,
								Domain: "example.com",
							},
						},
						OriginalRules: []*dns.NameServer_OriginalRule{
							{
								Rule: "domain:example.com",
								Size: 1,
							},
						},
					},
				},
				StaticHosts: []*dns.Config_HostMapping{
					{
						Type:          dns.DomainMatchingType_Subdomain,
						Domain:        "example.com",
						ProxiedDomain: "google.com",
					},
					{
						Type:   dns.DomainMatchingType_Full,
						Domain: "example.com",
						Ip:     [][]byte{{127, 0, 0, 1}},
					},
					{
						Type:   dns.DomainMatchingType_Full,
						Domain: "example.com",
						Ip:     [][]byte{{10, 0, 0, 1}},
					},
					{
						Type:   dns.DomainMatchingType_Keyword,
						Domain: "google",
						Ip:     [][]byte{{8, 8, 8, 8}},
					},
					{
						Type:   dns.DomainMatchingType_Regex,
						Domain: ".*\\.com",
						Ip:     [][]byte{{8, 8, 4, 4}},
					},
				},
<<<<<<< HEAD
				ClientIp:        []byte{10, 0, 0, 1},
				QueryStrategy:   dns.QueryStrategy_USE_IP4,
				DisableCache:    true,
				DisableFallback: true,
=======
				ClientIp:      []byte{10, 0, 0, 1},
				QueryStrategy: dns.QueryStrategy_USE_IP4,
				CacheStrategy: dns.CacheStrategy_Cache_DISABLE,
>>>>>>> 70b63e21
			},
		},
	})
}<|MERGE_RESOLUTION|>--- conflicted
+++ resolved
@@ -140,16 +140,10 @@
 						Ip:     [][]byte{{8, 8, 4, 4}},
 					},
 				},
-<<<<<<< HEAD
 				ClientIp:        []byte{10, 0, 0, 1},
 				QueryStrategy:   dns.QueryStrategy_USE_IP4,
-				DisableCache:    true,
+				CacheStrategy:   dns.CacheStrategy_Cache_DISABLE,
 				DisableFallback: true,
-=======
-				ClientIp:      []byte{10, 0, 0, 1},
-				QueryStrategy: dns.QueryStrategy_USE_IP4,
-				CacheStrategy: dns.CacheStrategy_Cache_DISABLE,
->>>>>>> 70b63e21
 			},
 		},
 	})
