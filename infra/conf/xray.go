package conf

import (
	"encoding/json"
	"fmt"
	"log"
	"os"
	"reflect"
	"strings"

	"github.com/xtls/xray-core/app/dispatcher"
	"github.com/xtls/xray-core/app/proxyman"
	"github.com/xtls/xray-core/app/stats"
	"github.com/xtls/xray-core/common/serial"
	core "github.com/xtls/xray-core/core"
	"github.com/xtls/xray-core/transport/internet"
	"github.com/xtls/xray-core/transport/internet/xtls"
)

var (
	inboundConfigLoader = NewJSONConfigLoader(ConfigCreatorCache{
		"dokodemo-door": func() interface{} { return new(DokodemoConfig) },
		"http":          func() interface{} { return new(HTTPServerConfig) },
		"shadowsocks":   func() interface{} { return new(ShadowsocksServerConfig) },
		"socks":         func() interface{} { return new(SocksServerConfig) },
		"vless":         func() interface{} { return new(VLessInboundConfig) },
		"vmess":         func() interface{} { return new(VMessInboundConfig) },
		"trojan":        func() interface{} { return new(TrojanServerConfig) },
		"mtproto":       func() interface{} { return new(MTProtoServerConfig) },
	}, "protocol", "settings")

	outboundConfigLoader = NewJSONConfigLoader(ConfigCreatorCache{
		"blackhole":   func() interface{} { return new(BlackholeConfig) },
		"loopback":    func() interface{} { return new(LoopbackConfig) },
		"freedom":     func() interface{} { return new(FreedomConfig) },
		"http":        func() interface{} { return new(HTTPClientConfig) },
		"shadowsocks": func() interface{} { return new(ShadowsocksClientConfig) },
		"socks":       func() interface{} { return new(SocksClientConfig) },
		"vless":       func() interface{} { return new(VLessOutboundConfig) },
		"vmess":       func() interface{} { return new(VMessOutboundConfig) },
		"trojan":      func() interface{} { return new(TrojanClientConfig) },
		"mtproto":     func() interface{} { return new(MTProtoClientConfig) },
		"dns":         func() interface{} { return new(DNSOutboundConfig) },
	}, "protocol", "settings")

	ctllog = log.New(os.Stderr, "xctl> ", 0)
)

func toProtocolList(s []string) ([]proxyman.KnownProtocols, error) {
	kp := make([]proxyman.KnownProtocols, 0, 8)
	for _, p := range s {
		switch strings.ToLower(p) {
		case "http":
			kp = append(kp, proxyman.KnownProtocols_HTTP)
		case "https", "tls", "ssl":
			kp = append(kp, proxyman.KnownProtocols_TLS)
		default:
			return nil, newError("Unknown protocol: ", p)
		}
	}
	return kp, nil
}

type SniffingConfig struct {
	Enabled         bool        `json:"enabled"`
	DestOverride    *StringList `json:"destOverride"`
	DomainsExcluded *StringList `json:"domainsExcluded"`
	MetadataOnly    bool        `json:"metadataOnly"`
	RouteOnly       bool        `json:"routeOnly"`
}

// Build implements Buildable.
func (c *SniffingConfig) Build() (*proxyman.SniffingConfig, error) {
	var p []string
	if c.DestOverride != nil {
		for _, protocol := range *c.DestOverride {
			switch strings.ToLower(protocol) {
			case "http":
				p = append(p, "http")
			case "tls", "https", "ssl":
				p = append(p, "tls")
			case "fakedns":
				p = append(p, "fakedns")
			case "fakedns+others":
				p = append(p, "fakedns+others")
			default:
				return nil, newError("unknown protocol: ", protocol)
			}
		}
	}

	var d []string
	if c.DomainsExcluded != nil {
		for _, domain := range *c.DomainsExcluded {
			d = append(d, strings.ToLower(domain))
		}
	}

	return &proxyman.SniffingConfig{
		Enabled:             c.Enabled,
		DestinationOverride: p,
		DomainsExcluded:     d,
		MetadataOnly:        c.MetadataOnly,
		RouteOnly:           c.RouteOnly,
	}, nil
}

type MuxConfig struct {
	Enabled     bool  `json:"enabled"`
	Concurrency int16 `json:"concurrency"`
}

// Build creates MultiplexingConfig, Concurrency < 0 completely disables mux.
func (m *MuxConfig) Build() *proxyman.MultiplexingConfig {
	if m.Concurrency < 0 {
		return nil
	}

	var con uint32 = 8
	if m.Concurrency > 0 {
		con = uint32(m.Concurrency)
	}

	return &proxyman.MultiplexingConfig{
		Enabled:     m.Enabled,
		Concurrency: con,
	}
}

type InboundDetourAllocationConfig struct {
	Strategy    string  `json:"strategy"`
	Concurrency *uint32 `json:"concurrency"`
	RefreshMin  *uint32 `json:"refresh"`
}

// Build implements Buildable.
func (c *InboundDetourAllocationConfig) Build() (*proxyman.AllocationStrategy, error) {
	config := new(proxyman.AllocationStrategy)
	switch strings.ToLower(c.Strategy) {
	case "always":
		config.Type = proxyman.AllocationStrategy_Always
	case "random":
		config.Type = proxyman.AllocationStrategy_Random
	case "external":
		config.Type = proxyman.AllocationStrategy_External
	default:
		return nil, newError("unknown allocation strategy: ", c.Strategy)
	}
	if c.Concurrency != nil {
		config.Concurrency = &proxyman.AllocationStrategy_AllocationStrategyConcurrency{
			Value: *c.Concurrency,
		}
	}

	if c.RefreshMin != nil {
		config.Refresh = &proxyman.AllocationStrategy_AllocationStrategyRefresh{
			Value: *c.RefreshMin,
		}
	}

	return config, nil
}

type InboundDetourConfig struct {
	Protocol       string                         `json:"protocol"`
	PortList       *PortList                      `json:"port"`
	ListenOn       *Address                       `json:"listen"`
	Settings       *json.RawMessage               `json:"settings"`
	Tag            string                         `json:"tag"`
	Allocation     *InboundDetourAllocationConfig `json:"allocate"`
	StreamSetting  *StreamConfig                  `json:"streamSettings"`
	DomainOverride *StringList                    `json:"domainOverride"`
	SniffingConfig *SniffingConfig                `json:"sniffing"`
	Template       string                         `json:"template"`
}

// Build implements Buildable.
func (c *InboundDetourConfig) Build() (*core.InboundHandlerConfig, error) {
	receiverSettings := &proxyman.ReceiverConfig{}

	if c.ListenOn == nil {
		// Listen on anyip, must set PortList
		if c.PortList == nil {
			return nil, newError("Listen on AnyIP but no Port(s) set in InboundDetour.")
		}
		receiverSettings.PortList = c.PortList.Build()
	} else {
		// Listen on specific IP or Unix Domain Socket
		receiverSettings.Listen = c.ListenOn.Build()
		listenDS := c.ListenOn.Family().IsDomain() && (c.ListenOn.Domain()[0] == '/' || c.ListenOn.Domain()[0] == '@')
		listenIP := c.ListenOn.Family().IsIP() || (c.ListenOn.Family().IsDomain() && c.ListenOn.Domain() == "localhost")
		if listenIP {
			// Listen on specific IP, must set PortList
			if c.PortList == nil {
				return nil, newError("Listen on specific ip without port in InboundDetour.")
			}
			// Listen on IP:Port
			receiverSettings.PortList = c.PortList.Build()
		} else if listenDS {
			if c.PortList != nil {
				// Listen on Unix Domain Socket, PortList should be nil
				receiverSettings.PortList = nil
			}
		} else {
			return nil, newError("unable to listen on domain address: ", c.ListenOn.Domain())
		}
	}

	if c.Allocation != nil {
		concurrency := -1
		if c.Allocation.Concurrency != nil && c.Allocation.Strategy == "random" {
			concurrency = int(*c.Allocation.Concurrency)
		}
		portRange := 0

		for _, pr := range c.PortList.Range {
			portRange += int(pr.To - pr.From + 1)
		}
		if concurrency >= 0 && concurrency >= portRange {
			var ports strings.Builder
			for _, pr := range c.PortList.Range {
				fmt.Fprintf(&ports, "%d-%d ", pr.From, pr.To)
			}
			return nil, newError("not enough ports. concurrency = ", concurrency, " ports: ", ports.String())
		}

		as, err := c.Allocation.Build()
		if err != nil {
			return nil, err
		}
		receiverSettings.AllocationStrategy = as
	}
	if c.StreamSetting != nil {
		ss, err := c.StreamSetting.Build()
		if err != nil {
			return nil, err
		}
		if ss.SecurityType == serial.GetMessageType(&xtls.Config{}) && !strings.EqualFold(c.Protocol, "vless") && !strings.EqualFold(c.Protocol, "trojan") {
			return nil, newError("XTLS doesn't supports " + c.Protocol + " for now.")
		}
		receiverSettings.StreamSettings = ss
	}
	if c.SniffingConfig != nil {
		s, err := c.SniffingConfig.Build()
		if err != nil {
			return nil, newError("failed to build sniffing config").Base(err)
		}
		receiverSettings.SniffingSettings = s
	}
	if c.DomainOverride != nil {
		kp, err := toProtocolList(*c.DomainOverride)
		if err != nil {
			return nil, newError("failed to parse inbound detour config").Base(err)
		}
		receiverSettings.DomainOverride = kp
	}

	settings := []byte("{}")
	if c.Settings != nil {
		settings = ([]byte)(*c.Settings)
	}
	rawConfig, err := inboundConfigLoader.LoadWithID(settings, c.Protocol)
	if err != nil {
		return nil, newError("failed to load inbound detour config.").Base(err)
	}
	if dokodemoConfig, ok := rawConfig.(*DokodemoConfig); ok {
		receiverSettings.ReceiveOriginalDestination = dokodemoConfig.Redirect
	}
	ts, err := rawConfig.(Buildable).Build()
	if err != nil {
		return nil, err
	}

	return &core.InboundHandlerConfig{
		Tag:              c.Tag,
		ReceiverSettings: serial.ToTypedMessage(receiverSettings),
		ProxySettings:    serial.ToTypedMessage(ts),
	}, nil
}

type OutboundDetourConfig struct {
	Protocol      string           `json:"protocol"`
	SendThrough   *Address         `json:"sendThrough"`
	Tag           string           `json:"tag"`
	Settings      *json.RawMessage `json:"settings"`
	StreamSetting *StreamConfig    `json:"streamSettings"`
	ProxySettings *ProxyConfig     `json:"proxySettings"`
	MuxSettings   *MuxConfig       `json:"mux"`
	Template      string           `json:"template"`
}

func (c *OutboundDetourConfig) checkChainProxyConfig() error {
	if c.StreamSetting == nil || c.ProxySettings == nil || c.StreamSetting.SocketSettings == nil {
		return nil
	}
	if len(c.ProxySettings.Tag) > 0 && len(c.StreamSetting.SocketSettings.DialerProxy) > 0 {
		return newError("proxySettings.tag is conflicted with sockopt.dialerProxy").AtWarning()
	}
	return nil
}

// Build implements Buildable.
func (c *OutboundDetourConfig) Build() (*core.OutboundHandlerConfig, error) {
	senderSettings := &proxyman.SenderConfig{}
	if err := c.checkChainProxyConfig(); err != nil {
		return nil, err
	}

	if c.SendThrough != nil {
		address := c.SendThrough
		if address.Family().IsDomain() {
			return nil, newError("unable to send through: " + address.String())
		}
		senderSettings.Via = address.Build()
	}

	if c.StreamSetting != nil {
		ss, err := c.StreamSetting.Build()
		if err != nil {
			return nil, err
		}
		if ss.SecurityType == serial.GetMessageType(&xtls.Config{}) && !strings.EqualFold(c.Protocol, "vless") && !strings.EqualFold(c.Protocol, "trojan") {
			return nil, newError("XTLS doesn't supports " + c.Protocol + " for now.")
		}
		senderSettings.StreamSettings = ss
	}

	if c.ProxySettings != nil {
		ps, err := c.ProxySettings.Build()
		if err != nil {
			return nil, newError("invalid outbound detour proxy settings.").Base(err)
		}
		if ps.TransportLayerProxy {
			if senderSettings.StreamSettings != nil {
				if senderSettings.StreamSettings.SocketSettings != nil {
					senderSettings.StreamSettings.SocketSettings.DialerProxy = ps.Tag
				} else {
					senderSettings.StreamSettings.SocketSettings = &internet.SocketConfig{DialerProxy: ps.Tag}
				}
			} else {
				senderSettings.StreamSettings = &internet.StreamConfig{SocketSettings: &internet.SocketConfig{DialerProxy: ps.Tag}}
			}
			ps = nil
		}
		senderSettings.ProxySettings = ps
	}

	if c.MuxSettings != nil {
		ms := c.MuxSettings.Build()
		if ms != nil && ms.Enabled {
			if ss := senderSettings.StreamSettings; ss != nil {
				if ss.SecurityType == serial.GetMessageType(&xtls.Config{}) {
					return nil, newError("XTLS doesn't support Mux for now.")
				}
			}
		}
		senderSettings.MultiplexSettings = ms
	}

	settings := []byte("{}")
	if c.Settings != nil {
		settings = ([]byte)(*c.Settings)
	}
	rawConfig, err := outboundConfigLoader.LoadWithID(settings, c.Protocol)
	if err != nil {
		return nil, newError("failed to parse to outbound detour config.").Base(err)
	}
	ts, err := rawConfig.(Buildable).Build()
	if err != nil {
		return nil, err
	}

	return &core.OutboundHandlerConfig{
		SenderSettings: serial.ToTypedMessage(senderSettings),
		Tag:            c.Tag,
		ProxySettings:  serial.ToTypedMessage(ts),
	}, nil
}

type StatsConfig struct{}

// Build implements Buildable.
func (c *StatsConfig) Build() (*stats.Config, error) {
	return &stats.Config{}, nil
}

type Config struct {
	// Port of this Point server.
	// Deprecated: Port exists for historical compatibility
	// and should not be used.
	Port uint16 `json:"port"`

	// Deprecated: InboundConfig exists for historical compatibility
	// and should not be used.
	InboundConfig *InboundDetourConfig `json:"inbound"`

	// Deprecated: OutboundConfig exists for historical compatibility
	// and should not be used.
	OutboundConfig *OutboundDetourConfig `json:"outbound"`

	// Deprecated: InboundDetours exists for historical compatibility
	// and should not be used.
	InboundDetours []InboundDetourConfig `json:"inboundDetour"`

	// Deprecated: OutboundDetours exists for historical compatibility
	// and should not be used.
	OutboundDetours []OutboundDetourConfig `json:"outboundDetour"`

	LogConfig       *LogConfig             `json:"log"`
	RouterConfig    *RouterConfig          `json:"routing"`
	DNSConfig       *DNSConfig             `json:"dns"`
	InboundConfigs  []InboundDetourConfig  `json:"inbounds"`
	OutboundConfigs []OutboundDetourConfig `json:"outbounds"`
	Transport       *TransportConfig       `json:"transport"`
	Policy          *PolicyConfig          `json:"policy"`
	API             *APIConfig             `json:"api"`
	Metrics         *MetricsConfig         `json:"metrics"`
	Stats           *StatsConfig           `json:"stats"`
	Reverse         *ReverseConfig         `json:"reverse"`
	FakeDNS         *FakeDNSConfig         `json:"fakeDns"`
	Observatory     *ObservatoryConfig     `json:"observatory"`
}

func (c *Config) findInboundTag(tag string) int {
	found := -1
	for idx, ib := range c.InboundConfigs {
		if ib.Tag == tag {
			found = idx
			break
		}
	}
	return found
}

func (c *Config) findOutboundTag(tag string) int {
	found := -1
	for idx, ob := range c.OutboundConfigs {
		if ob.Tag == tag {
			found = idx
			break
		}
	}
	return found
}

// Override method accepts another Config overrides the current attribute
func (c *Config) Override(o *Config, fn string) {
	// only process the non-deprecated members

	if o.LogConfig != nil {
		c.LogConfig = o.LogConfig
	}
	if o.RouterConfig != nil {
		c.RouterConfig = o.RouterConfig
	}
	if o.DNSConfig != nil {
		c.DNSConfig = o.DNSConfig
	}
	if o.Transport != nil {
		c.Transport = o.Transport
	}
	if o.Policy != nil {
		c.Policy = o.Policy
	}
	if o.API != nil {
		c.API = o.API
	}
	if o.Metrics != nil {
		c.Metrics = o.Metrics
	}
	if o.Stats != nil {
		c.Stats = o.Stats
	}
	if o.Reverse != nil {
		c.Reverse = o.Reverse
	}

	if o.FakeDNS != nil {
		c.FakeDNS = o.FakeDNS
	}

	if o.Observatory != nil {
		c.Observatory = o.Observatory
	}

	// deprecated attrs... keep them for now
	if o.InboundConfig != nil {
		c.InboundConfig = o.InboundConfig
	}
	if o.OutboundConfig != nil {
		c.OutboundConfig = o.OutboundConfig
	}
	if o.InboundDetours != nil {
		c.InboundDetours = o.InboundDetours
	}
	if o.OutboundDetours != nil {
		c.OutboundDetours = o.OutboundDetours
	}
	// deprecated attrs

	// update the Inbound in slice if the only one in overide config has same tag
	if len(o.InboundConfigs) > 0 {
		if len(c.InboundConfigs) > 0 && len(o.InboundConfigs) == 1 {
			if idx := c.findInboundTag(o.InboundConfigs[0].Tag); idx > -1 {
				c.InboundConfigs[idx] = o.InboundConfigs[0]
				ctllog.Println("[", fn, "] updated inbound with tag: ", o.InboundConfigs[0].Tag)
			} else {
				c.InboundConfigs = append(c.InboundConfigs, o.InboundConfigs[0])
				ctllog.Println("[", fn, "] appended inbound with tag: ", o.InboundConfigs[0].Tag)
			}
		} else {
			c.InboundConfigs = o.InboundConfigs
		}
	}

	// update the Outbound in slice if the only one in overide config has same tag
	if len(o.OutboundConfigs) > 0 {
		if len(c.OutboundConfigs) > 0 && len(o.OutboundConfigs) == 1 {
			if idx := c.findOutboundTag(o.OutboundConfigs[0].Tag); idx > -1 {
				c.OutboundConfigs[idx] = o.OutboundConfigs[0]
				ctllog.Println("[", fn, "] updated outbound with tag: ", o.OutboundConfigs[0].Tag)
			} else {
				if strings.Contains(strings.ToLower(fn), "tail") {
					c.OutboundConfigs = append(c.OutboundConfigs, o.OutboundConfigs[0])
					ctllog.Println("[", fn, "] appended outbound with tag: ", o.OutboundConfigs[0].Tag)
				} else {
					c.OutboundConfigs = append(o.OutboundConfigs, c.OutboundConfigs...)
					ctllog.Println("[", fn, "] prepended outbound with tag: ", o.OutboundConfigs[0].Tag)
				}
			}
		} else {
			c.OutboundConfigs = o.OutboundConfigs
		}
	}
}

func applyTransportConfig(s *StreamConfig, t *TransportConfig) {
	if s.TCPSettings == nil {
		s.TCPSettings = t.TCPConfig
	}
	if s.KCPSettings == nil {
		s.KCPSettings = t.KCPConfig
	}
	if s.WSSettings == nil {
		s.WSSettings = t.WSConfig
	}
	if s.HTTPSettings == nil {
		s.HTTPSettings = t.HTTPConfig
	}
	if s.DSSettings == nil {
		s.DSSettings = t.DSConfig
	}
}

// Build implements Buildable.
func (c *Config) Build() (*core.Config, error) {
	if err := PostProcessConfigureFile(c); err != nil {
		return nil, err
	}

	config := &core.Config{
		App: []*serial.TypedMessage{
			serial.ToTypedMessage(&dispatcher.Config{}),
			serial.ToTypedMessage(&proxyman.InboundConfig{}),
			serial.ToTypedMessage(&proxyman.OutboundConfig{}),
		},
	}

	if c.API != nil {
		apiConf, err := c.API.Build()
		if err != nil {
			return nil, err
		}
		config.App = append(config.App, serial.ToTypedMessage(apiConf))
	}
	if c.Metrics != nil {
		metricsConf, err := c.Metrics.Build()
		if err != nil {
			return nil, err
		}
		config.App = append(config.App, serial.ToTypedMessage(metricsConf))
	}
	if c.Stats != nil {
		statsConf, err := c.Stats.Build()
		if err != nil {
			return nil, err
		}
		config.App = append(config.App, serial.ToTypedMessage(statsConf))
	}

	var logConfMsg *serial.TypedMessage
	if c.LogConfig != nil {
		logConfMsg = serial.ToTypedMessage(c.LogConfig.Build())
	} else {
		logConfMsg = serial.ToTypedMessage(DefaultLogConfig())
	}
	// let logger module be the first App to start,
	// so that other modules could print log during initiating
	config.App = append([]*serial.TypedMessage{logConfMsg}, config.App...)

	if c.RouterConfig != nil {
		routerConfig, err := c.RouterConfig.Build()
		if err != nil {
			return nil, err
		}
		config.App = append(config.App, serial.ToTypedMessage(routerConfig))
	}

	if c.DNSConfig != nil {
		dnsApp, err := c.DNSConfig.Build()
		if err != nil {
			return nil, newError("failed to parse DNS config").Base(err)
		}
		config.App = append(config.App, serial.ToTypedMessage(dnsApp))
	}

	if c.Policy != nil {
		pc, err := c.Policy.Build()
		if err != nil {
			return nil, err
		}
		config.App = append(config.App, serial.ToTypedMessage(pc))
	}

	if c.Reverse != nil {
		r, err := c.Reverse.Build()
		if err != nil {
			return nil, err
		}
		config.App = append(config.App, serial.ToTypedMessage(r))
	}

	if c.FakeDNS != nil {
		r, err := c.FakeDNS.Build()
		if err != nil {
			return nil, err
		}
		config.App = append([]*serial.TypedMessage{serial.ToTypedMessage(r)}, config.App...)
	}

	if c.Observatory != nil {
		r, err := c.Observatory.Build()
		if err != nil {
			return nil, err
		}
		config.App = append(config.App, serial.ToTypedMessage(r))
	}

	var inbounds []InboundDetourConfig

	if c.InboundConfig != nil {
		inbounds = append(inbounds, *c.InboundConfig)
	}

	if len(c.InboundDetours) > 0 {
		inbounds = append(inbounds, c.InboundDetours...)
	}

	if len(c.InboundConfigs) > 0 {
		inbounds = append(inbounds, c.InboundConfigs...)
	}

	// Backward compatibility.
	if len(inbounds) > 0 && inbounds[0].PortList == nil && c.Port > 0 {
		inbounds[0].PortList = &PortList{[]PortRange{{
			From: uint32(c.Port),
			To:   uint32(c.Port),
		}}}
	}

	for _, rawInboundConfig := range inbounds {
		if rawInboundConfig.Template != "" {
<<<<<<< HEAD
			// Do NOT merge ports after PortList changes
			var saved_pl PortList
			if rawInboundConfig.PortList != nil {
				saved_pl = *rawInboundConfig.PortList
			}
=======
>>>>>>> 2cec7646
			next_t := rawInboundConfig.Template
			t := c.findInboundTag(next_t)
			for t >= 0 && next_t != "" {
				next_t = c.InboundConfigs[t].Template
				if err := json.Unmarshal(ConfigFromTemplate(c.InboundConfigs[t], rawInboundConfig), &rawInboundConfig); err != nil {
					return nil, err
				}
				t = c.findInboundTag(next_t)
			}
<<<<<<< HEAD
			if len(saved_pl.Range) > 0 {
				*rawInboundConfig.PortList = saved_pl
			}
=======
>>>>>>> 2cec7646
		}
		if c.Transport != nil {
			if rawInboundConfig.StreamSetting == nil {
				rawInboundConfig.StreamSetting = &StreamConfig{}
			}
			applyTransportConfig(rawInboundConfig.StreamSetting, c.Transport)
		}

		ic, err := rawInboundConfig.Build()
		if err != nil {
			return nil, err
		}
		config.Inbound = append(config.Inbound, ic)
	}

	var outbounds []OutboundDetourConfig

	if c.OutboundConfig != nil {
		outbounds = append(outbounds, *c.OutboundConfig)
	}

	if len(c.OutboundDetours) > 0 {
		outbounds = append(outbounds, c.OutboundDetours...)
	}

	if len(c.OutboundConfigs) > 0 {
		outbounds = append(outbounds, c.OutboundConfigs...)
	}

	for _, rawOutboundConfig := range outbounds {
		if rawOutboundConfig.Template != "" {
			next_t := rawOutboundConfig.Template
			t := c.findOutboundTag(next_t)
			for t >= 0 && next_t != "" {
				next_t = c.OutboundConfigs[t].Template
				if err := json.Unmarshal(ConfigFromTemplate(c.OutboundConfigs[t], rawOutboundConfig), &rawOutboundConfig); err != nil {
					return nil, err
				}
				t = c.findOutboundTag(next_t)
			}
		}
		if c.Transport != nil {
			if rawOutboundConfig.StreamSetting == nil {
				rawOutboundConfig.StreamSetting = &StreamConfig{}
			}
			applyTransportConfig(rawOutboundConfig.StreamSetting, c.Transport)
		}
		oc, err := rawOutboundConfig.Build()
		if err != nil {
			return nil, err
		}
		config.Outbound = append(config.Outbound, oc)
	}

	return config, nil
}

func ConfigFromTemplate (template, override interface{}) []byte {
	t, _ := json.Marshal(template)
	o, _ := json.Marshal(override)
	var tm map[string]interface{}
	_ = json.Unmarshal(t, &tm)
	var om map[string]interface{}
	_ = json.Unmarshal(o, &om)
	Override(tm, om)
	td, _ := json.Marshal(tm)
	return td
}

func Override(template, override interface{}) {
	if reflect.DeepEqual(template, override) {
		return
	}
	switch overrideData := override.(type) {
	case []interface{}:
		tm := template.([]interface{})
		for i, v := range overrideData {
			switch reflect.TypeOf(v).Kind() {
			case reflect.Slice, reflect.Map:
				Override(tm[i], v)
			default:
				tm[i] = v
			}
		}
	case map[string]interface{}:
		for k, v := range overrideData {
			if v == nil || v == "" {
				continue
			}
			tm := template.(map[string]interface{})
			switch reflect.TypeOf(v).Kind() {
			case reflect.Slice, reflect.Map:
				_, ok := tm[k]
				if !ok {
					tm[k] = v
				} else {
					Override(tm[k], v)
				}
			default:
				tm[k] = v
			}
		}
	}
}<|MERGE_RESOLUTION|>--- conflicted
+++ resolved
@@ -670,14 +670,11 @@
 
 	for _, rawInboundConfig := range inbounds {
 		if rawInboundConfig.Template != "" {
-<<<<<<< HEAD
 			// Do NOT merge ports after PortList changes
 			var saved_pl PortList
 			if rawInboundConfig.PortList != nil {
 				saved_pl = *rawInboundConfig.PortList
 			}
-=======
->>>>>>> 2cec7646
 			next_t := rawInboundConfig.Template
 			t := c.findInboundTag(next_t)
 			for t >= 0 && next_t != "" {
@@ -687,12 +684,9 @@
 				}
 				t = c.findInboundTag(next_t)
 			}
-<<<<<<< HEAD
 			if len(saved_pl.Range) > 0 {
 				*rawInboundConfig.PortList = saved_pl
 			}
-=======
->>>>>>> 2cec7646
 		}
 		if c.Transport != nil {
 			if rawInboundConfig.StreamSetting == nil {
