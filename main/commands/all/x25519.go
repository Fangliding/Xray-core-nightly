--- conflicted
+++ resolved
@@ -21,63 +21,9 @@
 	cmdX25519.Run = executeX25519 // break init loop
 }
 
-<<<<<<< HEAD
-var input_base64 = cmdX25519.Flag.String("i", "", "")
-var input_stdEncoding = cmdX25519.Flag.Bool("std-encoding", false, "")
-
-func executeX25519(cmd *base.Command, args []string) {
-	var output string
-	var err error
-	var privateKey []byte
-	var publicKey []byte
-	var encoding *base64.Encoding
-	if len(*input_base64) > 0 {
-		privateKey, err = base64.RawURLEncoding.DecodeString(*input_base64)
-		if err != nil {
-			output = err.Error()
-			goto out
-		}
-		if len(privateKey) != curve25519.ScalarSize {
-			output = "Invalid length of private key."
-			goto out
-		}
-	}
-
-	if privateKey == nil {
-		privateKey = make([]byte, curve25519.ScalarSize)
-		if _, err = rand.Read(privateKey); err != nil {
-			output = err.Error()
-			goto out
-		}
-	}
-
-	// Modify random bytes using algorithm described at:
-	// https://cr.yp.to/ecdh.html.
-	privateKey[0] &= 248
-	privateKey[31] &= 127
-	privateKey[31] |= 64
-
-	if publicKey, err = curve25519.X25519(privateKey, curve25519.Basepoint); err != nil {
-		output = err.Error()
-		goto out
-	}
-
-	if *input_stdEncoding {
-		encoding = base64.StdEncoding
-	} else {
-		encoding = base64.RawURLEncoding
-	}
-
-	output = fmt.Sprintf("Private key: %v\nPublic key: %v",
-		encoding.EncodeToString(privateKey),
-		encoding.EncodeToString(publicKey))
-out:
-	fmt.Println(output)
-=======
 var input_stdEncoding = cmdX25519.Flag.Bool("std-encoding", false, "")
 var input_x25519 = cmdX25519.Flag.String("i", "", "")
 
 func executeX25519(cmd *base.Command, args []string) {
 	Curve25519Genkey(false, *input_x25519)
->>>>>>> 3a995203
 }