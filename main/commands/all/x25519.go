package all

import (
<<<<<<< HEAD
	"crypto/rand"
	"encoding/base64"
	"fmt"

	"github.com/4nd3r5on/Xray-core/main/commands/base"
	"golang.org/x/crypto/curve25519"
=======
	"github.com/xtls/xray-core/main/commands/base"
>>>>>>> 31a8fae7
)

var cmdX25519 = &base.Command{
	UsageLine: `{{.Exec}} x25519 [-i "private key (base64.RawURLEncoding)"] [--std-encoding]`,
	Short:     `Generate key pair for x25519 key exchange`,
	Long: `
Generate key pair for x25519 key exchange.

Random: {{.Exec}} x25519

From private key: {{.Exec}} x25519 -i "private key (base64.RawURLEncoding)"
For Std Encoding: {{.Exec}} x25519 --std-encoding
`,
}

func init() {
	cmdX25519.Run = executeX25519 // break init loop
}

var input_stdEncoding = cmdX25519.Flag.Bool("std-encoding", false, "")
var input_x25519 = cmdX25519.Flag.String("i", "", "")

func executeX25519(cmd *base.Command, args []string) {
	Curve25519Genkey(false, *input_x25519)
}<|MERGE_RESOLUTION|>--- conflicted
+++ resolved
@@ -1,16 +1,7 @@
 package all
 
 import (
-<<<<<<< HEAD
-	"crypto/rand"
-	"encoding/base64"
-	"fmt"
-
-	"github.com/4nd3r5on/Xray-core/main/commands/base"
-	"golang.org/x/crypto/curve25519"
-=======
 	"github.com/xtls/xray-core/main/commands/base"
->>>>>>> 31a8fae7
 )
 
 var cmdX25519 = &base.Command{
