package xudp

import (
	"context"
	"crypto/rand"
	"encoding/base64"
	"fmt"
	"io"
<<<<<<< HEAD
=======
	"strconv"
>>>>>>> 3a995203
	"strings"
	"time"

	"github.com/xtls/xray-core/common/buf"
	"github.com/xtls/xray-core/common/net"
	"github.com/xtls/xray-core/common/platform"
	"github.com/xtls/xray-core/common/protocol"
	"github.com/xtls/xray-core/common/session"
	"lukechampine.com/blake3"
)

var AddrParser = protocol.NewAddressParser(
	protocol.AddressFamilyByte(byte(protocol.AddressTypeIPv4), net.AddressFamilyIPv4),
	protocol.AddressFamilyByte(byte(protocol.AddressTypeDomain), net.AddressFamilyDomain),
	protocol.AddressFamilyByte(byte(protocol.AddressTypeIPv6), net.AddressFamilyIPv6),
	protocol.PortThenAddress(),
)

var (
	Show    bool
	BaseKey []byte
)

func init() {
	if strings.ToLower(platform.NewEnvFlag(platform.XUDPLog).GetValue(func() string { return "" })) == "true" {
		Show = true
	}
<<<<<<< HEAD
	if raw := platform.NewEnvFlag(platform.XUDPBaseKey).GetValue(func() string { return "" }); raw != "" {
		if BaseKey, _ = base64.RawURLEncoding.DecodeString(raw); len(BaseKey) == 32 {
			return
		}
		panic(platform.XUDPBaseKey + ": invalid value: " + raw)
	}
=======
>>>>>>> 3a995203
	rand.Read(BaseKey)
	go func() {
		time.Sleep(100 * time.Millisecond) // this is not nice, but need to give some time for Android to setup ENV 
		if raw := platform.NewEnvFlag(platform.XUDPBaseKey).GetValue(func() string { return "" }); raw != "" {
			if BaseKey, _ = base64.RawURLEncoding.DecodeString(raw); len(BaseKey) == 32 {
				return
			}
			panic(platform.XUDPBaseKey + ": invalid value (BaseKey must be 32 bytes): " + raw + " len " + strconv.Itoa(len(BaseKey)))
		}
	}()
}

func GetGlobalID(ctx context.Context) (globalID [8]byte) {
	if cone := ctx.Value("cone"); cone == nil || !cone.(bool) { // cone is nil only in some unit tests
		return
	}
	if inbound := session.InboundFromContext(ctx); inbound != nil && inbound.Source.Network == net.Network_UDP &&
		(inbound.Name == "dokodemo-door" || inbound.Name == "socks" || inbound.Name == "shadowsocks") {
		h := blake3.New(8, BaseKey)
		h.Write([]byte(inbound.Source.String()))
		copy(globalID[:], h.Sum(nil))
		if Show {
			newError(fmt.Sprintf("XUDP inbound.Source.String(): %v\tglobalID: %v\n", inbound.Source.String(), globalID)).WriteToLog(session.ExportIDToError(ctx))
		}
	}
	return
}

func NewPacketWriter(writer buf.Writer, dest net.Destination, globalID [8]byte) *PacketWriter {
	return &PacketWriter{
		Writer:   writer,
		Dest:     dest,
		GlobalID: globalID,
	}
}

type PacketWriter struct {
	Writer   buf.Writer
	Dest     net.Destination
	GlobalID [8]byte
}

func (w *PacketWriter) WriteMultiBuffer(mb buf.MultiBuffer) error {
	defer buf.ReleaseMulti(mb)
	mb2Write := make(buf.MultiBuffer, 0, len(mb))
	for _, b := range mb {
		length := b.Len()
		if length == 0 || length+666 > buf.Size {
			continue
		}

		eb := buf.New()
		eb.Write([]byte{0, 0, 0, 0}) // Meta data length; Mux Session ID
		if w.Dest.Network == net.Network_UDP {
			eb.WriteByte(1) // New
			eb.WriteByte(1) // Opt
			eb.WriteByte(2) // UDP
			AddrParser.WriteAddressPort(eb, w.Dest.Address, w.Dest.Port)
			if b.UDP != nil { // make sure it's user's proxy request
				eb.Write(w.GlobalID[:]) // no need to check whether it's empty
			}
			w.Dest.Network = net.Network_Unknown
		} else {
			eb.WriteByte(2) // Keep
			eb.WriteByte(1) // Opt
			if b.UDP != nil {
				eb.WriteByte(2) // UDP
				AddrParser.WriteAddressPort(eb, b.UDP.Address, b.UDP.Port)
			}
		}
		l := eb.Len() - 2
		eb.SetByte(0, byte(l>>8))
		eb.SetByte(1, byte(l))
		eb.WriteByte(byte(length >> 8))
		eb.WriteByte(byte(length))
		eb.Write(b.Bytes())

		mb2Write = append(mb2Write, eb)
	}
	if mb2Write.IsEmpty() {
		return nil
	}
	return w.Writer.WriteMultiBuffer(mb2Write)
}

func NewPacketReader(reader io.Reader) *PacketReader {
	return &PacketReader{
		Reader: reader,
		cache:  make([]byte, 2),
	}
}

type PacketReader struct {
	Reader io.Reader
	cache  []byte
}

func (r *PacketReader) ReadMultiBuffer() (buf.MultiBuffer, error) {
	for {
		if _, err := io.ReadFull(r.Reader, r.cache); err != nil {
			return nil, err
		}
		l := int32(r.cache[0])<<8 | int32(r.cache[1])
		if l < 4 {
			return nil, io.EOF
		}
		b := buf.New()
		if _, err := b.ReadFullFrom(r.Reader, l); err != nil {
			b.Release()
			return nil, err
		}
		discard := false
		switch b.Byte(2) {
		case 2:
			if l > 4 && b.Byte(4) == 2 { // MUST check the flag first
				b.Advance(5)
				// b.Clear() will be called automatically if all data had been read.
				addr, port, err := AddrParser.ReadAddressPort(nil, b)
				if err != nil {
					b.Release()
					return nil, err
				}
				b.UDP = &net.Destination{
					Network: net.Network_UDP,
					Address: addr,
					Port:    port,
				}
			}
		case 4:
			discard = true
		default:
			b.Release()
			return nil, io.EOF
		}
		b.Clear() // in case there is padding (empty bytes) attached
		if b.Byte(3) == 1 {
			if _, err := io.ReadFull(r.Reader, r.cache); err != nil {
				b.Release()
				return nil, err
			}
			length := int32(r.cache[0])<<8 | int32(r.cache[1])
			if length > 0 {
				if _, err := b.ReadFullFrom(r.Reader, length); err != nil {
					b.Release()
					return nil, err
				}
				if !discard {
					return buf.MultiBuffer{b}, nil
				}
			}
		}
		b.Release()
	}
}<|MERGE_RESOLUTION|>--- conflicted
+++ resolved
@@ -6,10 +6,7 @@
 	"encoding/base64"
 	"fmt"
 	"io"
-<<<<<<< HEAD
-=======
 	"strconv"
->>>>>>> 3a995203
 	"strings"
 	"time"
 
@@ -37,15 +34,6 @@
 	if strings.ToLower(platform.NewEnvFlag(platform.XUDPLog).GetValue(func() string { return "" })) == "true" {
 		Show = true
 	}
-<<<<<<< HEAD
-	if raw := platform.NewEnvFlag(platform.XUDPBaseKey).GetValue(func() string { return "" }); raw != "" {
-		if BaseKey, _ = base64.RawURLEncoding.DecodeString(raw); len(BaseKey) == 32 {
-			return
-		}
-		panic(platform.XUDPBaseKey + ": invalid value: " + raw)
-	}
-=======
->>>>>>> 3a995203
 	rand.Read(BaseKey)
 	go func() {
 		time.Sleep(100 * time.Millisecond) // this is not nice, but need to give some time for Android to setup ENV 
